--- conflicted
+++ resolved
@@ -104,23 +104,18 @@
     """
     mean(f, A::AbstractArray; dims=:) = _mean(f, A, dims)
 
-<<<<<<< HEAD
+    function mean(f::Number, itr::Number)
+        f_value = try
+            f(itr)
+        catch MethodError
+            rethrow(ArgumentError("""mean(f, itr) requires a function and an iterable.
+                                    Perhaps you meant middle(x, y)?""",))
+        end
+        Base.reduce_first(+, f_value)/1
+    end
+
     """
         mean!(r, v)
-=======
-function mean(f::Number, itr::Number)
-    f_value = try
-        f(itr)
-    catch MethodError
-        rethrow(ArgumentError("""mean(f, itr) requires a function and an iterable.
-                                 Perhaps you meant middle(x, y)?""",))
-    end
-    Base.reduce_first(+, f_value)/1
-end
-
-"""
-    mean!(r, v)
->>>>>>> bb7063d7
 
     Compute the mean of `v` over the singleton dimensions of `r`, and write results to `r`.
 
