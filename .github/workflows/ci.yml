--- conflicted
+++ resolved
@@ -25,13 +25,8 @@
             arch: aarch64
             version: '1'
     steps:
-<<<<<<< HEAD
-      - uses: actions/checkout@v2
+      - uses: actions/checkout@v4
       - uses: julia-actions/setup-julia@v2
-=======
-      - uses: actions/checkout@v4
-      - uses: julia-actions/setup-julia@v1
->>>>>>> c2fb2013
         with:
           version: ${{ matrix.version }}
           include-all-prereleases: true
@@ -57,13 +52,8 @@
     name: Documentation
     runs-on: ubuntu-latest
     steps:
-<<<<<<< HEAD
-      - uses: actions/checkout@v2
+      - uses: actions/checkout@v4
       - uses: julia-actions/setup-julia@v2
-=======
-      - uses: actions/checkout@v4
-      - uses: julia-actions/setup-julia@v1
->>>>>>> c2fb2013
         with:
           version: '1'
       - run: |
